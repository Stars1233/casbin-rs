[package]
name = "casbin"
version = "0.1.5"
authors = ["Joey <joey.xf@gmail.com>"]
edition = "2018"
license = "Apache-2.0"
description = "An authorization library that supports access control models like ACL, RBAC, ABAC."

# See more keys and their definitions at https://doc.rust-lang.org/cargo/reference/manifest.html

[dependencies]
regex = "1.3.1"
rhai = "0.9.1"
ip_network = "0.3.4"
<<<<<<< HEAD
ttl_cache = "0.5.1"
emitbrown = "0.1.8"
lazy_static = "1.4.0"
=======
indexmap = "1.3.1"
>>>>>>> db250895
<|MERGE_RESOLUTION|>--- conflicted
+++ resolved
@@ -12,10 +12,7 @@
 regex = "1.3.1"
 rhai = "0.9.1"
 ip_network = "0.3.4"
-<<<<<<< HEAD
 ttl_cache = "0.5.1"
 emitbrown = "0.1.8"
 lazy_static = "1.4.0"
-=======
 indexmap = "1.3.1"
->>>>>>> db250895
