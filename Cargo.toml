--- conflicted
+++ resolved
@@ -14,26 +14,16 @@
 
 [dependencies]
 async-std   = { version = "1.9.0", optional = true }
-<<<<<<< HEAD
+
 async-trait = "0.1.51"
 globset     = { version = "0.4.8", optional = true }
 ritelinked  = { version = "0.3.1", default-features = false, features = ["ahash", "inline-more"] }
-=======
-async-trait = "0.1.48"
-globset     = { version = "0.4.6", optional = true }
-ritelinked  = { version = "0.3.0", default-features = false, features = ["ahash", "inline-more"] }
->>>>>>> 259fbb62
 ip_network  = { version = "0.4.0", optional = true }
 lazy_static = "1.4.0"
 lru         = { version = "0.6.6", optional = true }
 parking_lot = "0.11"
-<<<<<<< HEAD
 regex       = "1.5.4"
 rhai        = { version = "1.0.2", features = [
-=======
-regex       = "1.4.5"
-rhai        = { version = "1.0.0", features = [
->>>>>>> 259fbb62
     "sync",
     "only_i32",
     "no_function",
