#[cfg(any(feature = "watcher", feature = "cached", feature = "logging"))]
use crate::core_api::CoreApi;

#[cfg(feature = "cached")]
use crate::cached_api::CachedApi;

use std::{fmt, hash::Hash};

#[derive(Hash, PartialEq, Eq)]
pub enum Event {
    PolicyChange,
    ClearCache,
}

pub trait EventKey: Hash + PartialEq + Eq + Send + Sync {}
impl<T> EventKey for T where T: Hash + PartialEq + Eq + Send + Sync {}

#[derive(Clone)]
pub enum EventData {
    AddPolicy(String, String, Vec<String>),
    AddPolicies(String, String, Vec<Vec<String>>),
    RemovePolicy(String, String, Vec<String>),
    RemovePolicies(String, String, Vec<Vec<String>>),
    RemoveFilteredPolicy(String, String, Vec<Vec<String>>),
    SavePolicy(Vec<Vec<String>>),
    ClearPolicy,
    ClearCache,
}

impl fmt::Display for EventData {
    fn fmt(&self, f: &mut fmt::Formatter<'_>) -> fmt::Result {
        use EventData::*;
        match *self {
            AddPolicy(ref sec, ref ptype, ref p) => write!(
                f,
                "Type: AddPolicy, Assertion: {}::{},  Data: {:?}",
                sec,
                ptype,
                p.join(", ")
            ),
            AddPolicies(ref sec, ref ptype, ref p) => write!(
                f,
                "Type: AddPolicies, Assertion: {}::{}, Added: {}",
                sec,
                ptype,
                p.len()
            ),
            RemovePolicy(ref sec, ref ptype, ref p) => write!(
                f,
                "Type: RemovePolicy, Assertion: {}::{}, Data: {:?}",
                sec,
                ptype,
                p.join(", ")
            ),
            RemovePolicies(ref sec, ref ptype, ref p) => write!(
                f,
                "Type: RemovePolicies, Assertion: {}::{}, Removed: {}",
                sec,
                ptype,
                p.len()
            ),
            RemoveFilteredPolicy(ref sec, ref ptype, ref p) => write!(
                f,
                "Type: RemoveFilteredPolicy, Assertion: {}::{}, Removed: {}",
                sec,
                ptype,
                p.len()
            ),
            SavePolicy(ref p) => {
<<<<<<< HEAD
                write!(f, "Event: SavePolicy, Saved: {}", p.len())
            }
            ClearPolicy => write!(f, "Event: ClearPolicy"),
            ClearCache => write!(f, "Event: ClearCache, Data: ClearCache"),
=======
                write!(f, "Type: SavePolicy, Saved: {}", p.len())
            }
            ClearPolicy => write!(f, "Type: ClearPolicy"),
            ClearCache => write!(f, "Type: ClearCache, Data: ClearCache"),
>>>>>>> c88f13cb
        }
    }
}

pub trait EventEmitter<K>
where
    K: EventKey,
{
    fn on(&mut self, e: K, f: fn(&mut Self, EventData))
    where
        Self: Sized;
    fn off(&mut self, e: K);
    fn emit(&mut self, e: K, d: EventData);
}

#[cfg(any(feature = "logging", feature = "watcher"))]
pub(crate) fn notify_logger_and_watcher<T: CoreApi>(e: &mut T, d: EventData) {
    #[cfg(feature = "logging")]
    {
        e.get_logger().print_mgmt_log(&d);
    }

    #[cfg(feature = "watcher")]
    {
        if let Some(w) = e.get_mut_watcher() {
            w.update(d);
        }
    }
}

#[cfg(feature = "cached")]
#[allow(unused_variables)]
pub(crate) fn clear_cache<T: CoreApi + CachedApi<u64, bool>>(
    ce: &mut T,
    d: EventData,
) {
    #[cfg(feature = "logging")]
    {
        ce.get_logger().print_mgmt_log(&d);
    }
    ce.get_mut_cache().clear();
}<|MERGE_RESOLUTION|>--- conflicted
+++ resolved
@@ -67,17 +67,10 @@
                 p.len()
             ),
             SavePolicy(ref p) => {
-<<<<<<< HEAD
-                write!(f, "Event: SavePolicy, Saved: {}", p.len())
-            }
-            ClearPolicy => write!(f, "Event: ClearPolicy"),
-            ClearCache => write!(f, "Event: ClearCache, Data: ClearCache"),
-=======
                 write!(f, "Type: SavePolicy, Saved: {}", p.len())
             }
             ClearPolicy => write!(f, "Type: ClearPolicy"),
             ClearCache => write!(f, "Type: ClearCache, Data: ClearCache"),
->>>>>>> c88f13cb
         }
     }
 }
