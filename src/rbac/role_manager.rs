--- conflicted
+++ resolved
@@ -5,14 +5,11 @@
 pub trait RoleManager: Send + Sync {
     fn clear(&mut self);
     fn add_link(&mut self, name1: &str, name2: &str, domain: Option<&str>);
-<<<<<<< HEAD
-=======
     fn matching_fn(
         &mut self,
         role_matching_fn: Option<MatchingFn>,
         domain_matching_fn: Option<MatchingFn>,
     );
->>>>>>> c88f13cb
     fn delete_link(
         &mut self,
         name1: &str,
