--- conflicted
+++ resolved
@@ -19,25 +19,18 @@
 
 #[async_trait]
 pub trait CoreApi: Send + Sync {
-<<<<<<< HEAD
-    async fn new<M: TryIntoModel, A: TryIntoAdapter>(
-=======
     async fn new_raw<M: TryIntoModel, A: TryIntoAdapter>(
->>>>>>> c88f13cb
         m: M,
         a: A,
     ) -> Result<Self>
     where
         Self: Sized;
-<<<<<<< HEAD
-=======
     async fn new<M: TryIntoModel, A: TryIntoAdapter>(
         m: M,
         a: A,
     ) -> Result<Self>
     where
         Self: Sized;
->>>>>>> c88f13cb
     fn add_function(
         &mut self,
         fname: &str,
@@ -69,21 +62,12 @@
     where
         Self: Sized;
     fn set_effector(&mut self, e: Box<dyn Effector>);
-<<<<<<< HEAD
-    fn enforce<S: AsRef<str> + Send + Sync>(&self, rvals: &[S])
-        -> Result<bool>;
-    fn enforce_mut<S: AsRef<str> + Send + Sync>(
-        &mut self,
-        rvals: &[S],
-    ) -> Result<bool>;
-=======
     fn enforce<ARGS: EnforceArgs>(&self, rvals: ARGS) -> Result<bool>
     where
         Self: Sized;
     fn enforce_mut<ARGS: EnforceArgs>(&mut self, rvals: ARGS) -> Result<bool>
     where
         Self: Sized;
->>>>>>> c88f13cb
     fn build_role_links(&mut self) -> Result<()>;
     #[cfg(feature = "incremental")]
     fn build_incremental_role_links(&mut self, d: EventData) -> Result<()>;
