use crate::{
    adapter::{Adapter, Filter},
    convert::{EnforceArgs, TryIntoAdapter, TryIntoModel},
    core_api::CoreApi,
    effector::{DefaultEffector, EffectKind, Effector},
    emitter::{Event, EventData, EventEmitter},
    error::{ModelError, PolicyError, RequestError},
    get_or_err,
    management_api::MgmtApi,
    model::{FunctionMap, Model},
    rbac::{DefaultRoleManager, RoleManager},
    register_g_function,
    util::{escape_assertion, escape_eval},
    Result,
};

#[cfg(any(feature = "logging", feature = "watcher"))]
use crate::emitter::notify_logger_and_watcher;

#[cfg(feature = "watcher")]
use crate::watcher::Watcher;

#[cfg(feature = "logging")]
use crate::{DefaultLogger, Logger};

use async_trait::async_trait;
use lazy_static::lazy_static;
use rhai::{
    def_package,
    packages::{
        ArithmeticPackage, BasicArrayPackage, BasicMapPackage, LogicPackage,
        Package,
    },
<<<<<<< HEAD
    Engine, EvalAltResult, ImmutableString, RegisterFn, Scope,
=======
    Dynamic, Engine, EvalAltResult, ImmutableString, RegisterFn, Scope,
>>>>>>> c88f13cb
};

def_package!(rhai:CasbinPackage:"Package for Casbin", lib, {
    ArithmeticPackage::init(lib);
    LogicPackage::init(lib);
    BasicArrayPackage::init(lib);
    BasicMapPackage::init(lib);

    lib.set_fn_1("escape_assertion", |s: ImmutableString| {
        Ok(escape_assertion(&s))
    });
});

lazy_static! {
    static ref CASBIN_PACKAGE: CasbinPackage = CasbinPackage::new();
}

use std::{
    cmp::max,
    collections::HashMap,
    sync::{Arc, RwLock},
};

type EventCallback = fn(&mut Enforcer, EventData);

/// Enforcer is the main interface for authorization enforcement and policy management.
pub struct Enforcer {
    model: Box<dyn Model>,
    adapter: Box<dyn Adapter>,
    fm: FunctionMap,
    eft: Box<dyn Effector>,
    rm: Arc<RwLock<dyn RoleManager>>,
    enabled: bool,
    auto_save: bool,
    auto_build_role_links: bool,
    #[cfg(feature = "watcher")]
    auto_notify_watcher: bool,
    #[cfg(feature = "watcher")]
    watcher: Option<Box<dyn Watcher>>,
    events: HashMap<Event, Vec<EventCallback>>,
    engine: Engine,
    #[cfg(feature = "logging")]
    logger: Box<dyn Logger>,
}

impl EventEmitter<Event> for Enforcer {
    fn on(&mut self, e: Event, f: fn(&mut Self, EventData)) {
        self.events.entry(e).or_insert_with(Vec::new).push(f)
    }

    fn off(&mut self, e: Event) {
        self.events.remove(&e);
    }

    fn emit(&mut self, e: Event, d: EventData) {
        if let Some(cbs) = self.events.get(&e) {
            for cb in cbs.clone().iter() {
                cb(self, d.clone())
            }
        }
    }
}

impl Enforcer {
    pub(crate) fn private_enforce(
        &self,
        rvals: &[Dynamic],
    ) -> Result<(bool, Option<Vec<usize>>)> {
        if !self.enabled {
            return Ok((true, None));
        }

        let mut scope: Scope = Scope::new();

        let r_ast = get_or_err!(self, "r", ModelError::R, "request");
        let p_ast = get_or_err!(self, "p", ModelError::P, "policy");
        let m_ast = get_or_err!(self, "m", ModelError::M, "matcher");
        let e_ast = get_or_err!(self, "e", ModelError::E, "effector");

        if r_ast.tokens.len() != rvals.len() {
            return Err(RequestError::UnmatchRequestDefinition(
                r_ast.tokens.len(),
                rvals.len(),
            )
            .into());
        }

<<<<<<< HEAD
        for (rtoken, rval) in
            r_ast.tokens.iter().zip(rvals.iter().map(|x| x.as_ref()))
        {
            if rval.starts_with('{') && rval.ends_with('}') {
                scope.push_constant(
                    rtoken,
                    self.engine.parse_json(rval, false)?,
                );
            } else {
                scope.push_constant(rtoken, rval.to_owned());
            }
=======
        for (rtoken, rval) in r_ast.tokens.iter().zip(rvals.into_iter()) {
            scope.push_constant_dynamic(rtoken, rval.to_owned());
>>>>>>> c88f13cb
        }

        let policies = p_ast.get_policy();
        let (policy_len, scope_len) = (policies.len(), scope.len());

        let mut eft_stream =
            self.eft.new_stream(&e_ast.value, max(policy_len, 1));
        let m_ast_compiled = self
            .engine
            .compile_expression(&escape_eval(&m_ast.value))
            .map_err(Into::<Box<EvalAltResult>>::into)?;

        if policy_len == 0 {
            for token in p_ast.tokens.iter() {
                scope.push_constant(token, String::new());
            }

            let eval_result = self
                .engine
                .eval_ast_with_scope::<bool>(&mut scope, &m_ast_compiled)?;
            let eft = if eval_result {
                EffectKind::Allow
            } else {
                EffectKind::Indeterminate
            };

            eft_stream.push_effect(eft);

            return Ok((eft_stream.next(), None));
        }

        for pvals in policies {
            scope.rewind(scope_len);

            if p_ast.tokens.len() != pvals.len() {
                return Err(PolicyError::UnmatchPolicyDefinition(
                    p_ast.tokens.len(),
                    pvals.len(),
                )
                .into());
            }
            for (ptoken, pval) in p_ast.tokens.iter().zip(pvals.iter()) {
                scope.push_constant(ptoken, pval.to_owned());
            }

            let eval_result = self
                .engine
                .eval_ast_with_scope::<bool>(&mut scope, &m_ast_compiled)?;
            let eft = match p_ast.tokens.iter().position(|x| x == "p_eft") {
                Some(j) if eval_result => {
                    let p_eft = &pvals[j];
                    if p_eft == "deny" {
                        EffectKind::Deny
                    } else if p_eft == "allow" {
                        EffectKind::Allow
                    } else {
                        EffectKind::Indeterminate
                    }
                }
                None if eval_result => EffectKind::Allow,
                _ => EffectKind::Indeterminate,
            };

            if eft_stream.push_effect(eft) {
                break;
            }
        }

        Ok((eft_stream.next(), {
            #[cfg(feature = "explain")]
            {
                eft_stream.explain()
            }
            #[cfg(not(feature = "explain"))]
            {
                None
            }
        }))
    }

    pub(crate) fn register_g_functions(&mut self) -> Result<()> {
        if let Some(ast_map) = self.model.get_model().get("g") {
            for (fname, ast) in ast_map {
                register_g_function!(self, fname, ast);
            }
        }

        Ok(())
    }
}

#[async_trait]
impl CoreApi for Enforcer {
<<<<<<< HEAD
    async fn new<M: TryIntoModel, A: TryIntoAdapter>(
=======
    async fn new_raw<M: TryIntoModel, A: TryIntoAdapter>(
>>>>>>> c88f13cb
        m: M,
        a: A,
    ) -> Result<Self> {
        let model = m.try_into_model().await?;
        let adapter = a.try_into_adapter().await?;
        let fm = FunctionMap::default();
        let eft = Box::new(DefaultEffector::default());
        let rm = Arc::new(RwLock::new(DefaultRoleManager::new(10)));

        let mut engine = Engine::new_raw();

        engine.load_package(CASBIN_PACKAGE.get());

        for (key, &func) in fm.get_functions() {
            engine.register_fn(key, func);
        }

        let mut e = Self {
            model,
            adapter,
            fm,
            eft,
            rm,
            enabled: true,
            auto_save: true,
            auto_build_role_links: true,
            #[cfg(feature = "watcher")]
            auto_notify_watcher: true,
            #[cfg(feature = "watcher")]
            watcher: None,
            events: HashMap::new(),
            engine,
            #[cfg(feature = "logging")]
            logger: Box::new(DefaultLogger::default()),
        };

        #[cfg(any(feature = "logging", feature = "watcher"))]
        e.on(Event::PolicyChange, notify_logger_and_watcher);

        e.register_g_functions()?;

        Ok(e)
    }

    #[inline]
    async fn new<M: TryIntoModel, A: TryIntoAdapter>(
        m: M,
        a: A,
    ) -> Result<Self> {
        let mut e = Self::new_raw(m, a).await?;
        e.load_policy().await?;
        Ok(e)
    }

    #[inline]
    fn add_function(
        &mut self,
        fname: &str,
        f: fn(ImmutableString, ImmutableString) -> bool,
    ) {
        self.fm.add_function(fname, f);
        self.engine.register_fn(fname, f);
    }

    #[inline]
    fn get_model(&self) -> &dyn Model {
        &*self.model
    }

    #[inline]
    fn get_mut_model(&mut self) -> &mut dyn Model {
        &mut *self.model
    }

    #[inline]
    fn get_adapter(&self) -> &dyn Adapter {
        &*self.adapter
    }

    #[inline]
    fn get_mut_adapter(&mut self) -> &mut dyn Adapter {
        &mut *self.adapter
    }

    #[cfg(feature = "watcher")]
    #[inline]
    fn set_watcher(&mut self, w: Box<dyn Watcher>) {
        self.watcher = Some(w);
    }

    #[cfg(feature = "logging")]
    #[inline]
    fn get_logger(&self) -> &dyn Logger {
        &*self.logger
    }

    #[cfg(feature = "logging")]
    #[inline]
    fn set_logger(&mut self, l: Box<dyn Logger>) {
        self.logger = l;
    }

    #[cfg(feature = "watcher")]
    #[inline]
    fn get_watcher(&self) -> Option<&dyn Watcher> {
        if let Some(ref watcher) = self.watcher {
            Some(&**watcher)
        } else {
            None
        }
    }

    #[cfg(feature = "watcher")]
    #[inline]
    fn get_mut_watcher(&mut self) -> Option<&mut dyn Watcher> {
        if let Some(ref mut watcher) = self.watcher {
            Some(&mut **watcher)
        } else {
            None
        }
    }

    #[inline]
    fn get_role_manager(&self) -> Arc<RwLock<dyn RoleManager>> {
        Arc::clone(&self.rm)
    }

    #[inline]
    fn set_role_manager(
        &mut self,
        rm: Arc<RwLock<dyn RoleManager>>,
    ) -> Result<()> {
        self.rm = rm;
        if self.auto_build_role_links {
            self.build_role_links()?;
        }

        self.register_g_functions()
    }

    async fn set_model<M: TryIntoModel>(&mut self, m: M) -> Result<()> {
        self.model = m.try_into_model().await?;
        self.load_policy().await?;
        Ok(())
    }

    async fn set_adapter<A: TryIntoAdapter>(&mut self, a: A) -> Result<()> {
        self.adapter = a.try_into_adapter().await?;
        self.load_policy().await?;
        Ok(())
    }

    #[inline]
    fn set_effector(&mut self, e: Box<dyn Effector>) {
        self.eft = e;
    }

    /// Enforce decides whether a "subject" can access a "object" with the operation "action",
    /// input parameters are usually: (sub, obj, act).
    ///
    /// # Examples
    /// ```
    /// use casbin::prelude::*;
    /// #[cfg(feature = "runtime-async-std")]
    /// #[async_std::main]
    /// async fn main() -> Result<()> {
    ///     let mut e = Enforcer::new("examples/basic_model.conf", "examples/basic_policy.csv").await?;
    ///     assert_eq!(true, e.enforce(("alice", "data1", "read"))?);
    ///     Ok(())
    /// }
    ///
    /// #[cfg(feature = "runtime-tokio")]
    /// #[tokio::main]
    /// async fn main() -> Result<()> {
    ///     let mut e = Enforcer::new("examples/basic_model.conf", "examples/basic_policy.csv").await?;
    ///     assert_eq!(true, e.enforce(("alice", "data1", "read"))?);
    ///
    ///     Ok(())
    /// }
    /// #[cfg(all(not(feature = "runtime-async-std"), not(feature = "runtime-tokio")))]
    /// fn main() {}
    /// ```
<<<<<<< HEAD
    fn enforce<S: AsRef<str> + Send + Sync>(
        &self,
        rvals: &[S],
    ) -> Result<bool> {
        #[allow(unused_variables)]
        let (authorized, indices) = self.private_enforce(rvals)?;
=======
    fn enforce<ARGS: EnforceArgs>(&self, rvals: ARGS) -> Result<bool> {
        let rvals = rvals.try_into_vec()?;
        #[allow(unused_variables)]
        let (authorized, indices) = self.private_enforce(&rvals)?;
>>>>>>> c88f13cb

        #[cfg(feature = "logging")]
        {
            self.logger.print_enforce_log(
                rvals.iter().map(|x| x.to_string()).collect(),
                authorized,
                false,
            );

            #[cfg(feature = "explain")]
            if let Some(indices) = indices {
                let all_rules = get_or_err!(self, "p", ModelError::P, "policy")
                    .get_policy();
<<<<<<< HEAD
=======

>>>>>>> c88f13cb
                let rules: Vec<String> = indices
                    .into_iter()
                    .filter_map(|y| {
                        all_rules.get_index(y).map(|x| x.join(", "))
                    })
                    .collect();

                self.logger.print_explain_log(rules);
            }
        }

        Ok(authorized)
    }

<<<<<<< HEAD
    fn enforce_mut<S: AsRef<str> + Send + Sync>(
        &mut self,
        rvals: &[S],
    ) -> Result<bool> {
=======
    fn enforce_mut<ARGS: EnforceArgs>(&mut self, rvals: ARGS) -> Result<bool> {
>>>>>>> c88f13cb
        self.enforce(rvals)
    }

    fn build_role_links(&mut self) -> Result<()> {
        self.rm.write().unwrap().clear();
        self.model.build_role_links(Arc::clone(&self.rm))?;

        Ok(())
    }

    #[cfg(feature = "incremental")]
    fn build_incremental_role_links(&mut self, d: EventData) -> Result<()> {
        self.model
            .build_incremental_role_links(Arc::clone(&self.rm), d)?;

        Ok(())
    }

    async fn load_policy(&mut self) -> Result<()> {
        self.model.clear_policy();
        self.adapter.load_policy(&mut *self.model).await?;

        if self.auto_build_role_links {
            self.build_role_links()?;
        }

        Ok(())
    }

    async fn load_filtered_policy<'a>(&mut self, f: Filter<'a>) -> Result<()> {
        self.model.clear_policy();
        self.adapter
            .load_filtered_policy(&mut *self.model, f)
            .await?;

        if self.auto_build_role_links {
            self.build_role_links()?;
        }

        Ok(())
    }

    #[inline]
    fn is_filtered(&self) -> bool {
        self.adapter.is_filtered()
    }

    #[inline]
    fn is_enabled(&self) -> bool {
        self.enabled
    }

    async fn save_policy(&mut self) -> Result<()> {
        if self.is_filtered() {
            panic!("cannot save filtered policy");
        }

        self.adapter.save_policy(&mut *self.model).await?;

        let mut policies = self.get_all_policy();
        let gpolicies = self.get_all_grouping_policy();

        policies.extend(gpolicies);

        #[cfg(any(feature = "logging", feature = "watcher"))]
        self.emit(Event::PolicyChange, EventData::SavePolicy(policies));

        Ok(())
    }

    #[inline]
    async fn clear_policy(&mut self) -> Result<()> {
        if self.auto_save {
            self.adapter.clear_policy().await?;
        }
        self.model.clear_policy();

        #[cfg(any(feature = "logging", feature = "watcher"))]
        self.emit(Event::PolicyChange, EventData::ClearPolicy);

        Ok(())
    }

    #[inline]
    fn enable_enforce(&mut self, enabled: bool) {
        self.enabled = enabled;

        #[cfg(feature = "logging")]
        self.logger.print_status_log(enabled);
    }

    #[cfg(feature = "logging")]
    #[inline]
    fn enable_log(&mut self, enabled: bool) {
        self.logger.enable_log(enabled);
    }

    #[inline]
    fn enable_auto_save(&mut self, auto_save: bool) {
        self.auto_save = auto_save;
    }

    #[inline]
    fn enable_auto_build_role_links(&mut self, auto_build_role_links: bool) {
        self.auto_build_role_links = auto_build_role_links;
    }

    #[cfg(feature = "watcher")]
    #[inline]
    fn enable_auto_notify_watcher(&mut self, auto_notify_watcher: bool) {
        if !auto_notify_watcher {
            self.off(Event::PolicyChange);
        } else {
            self.on(Event::PolicyChange, notify_logger_and_watcher);
        }

        self.auto_notify_watcher = auto_notify_watcher;
    }

    #[inline]
    fn has_auto_save_enabled(&self) -> bool {
        self.auto_save
    }

    #[cfg(feature = "watcher")]
    #[inline]
    fn has_auto_notify_watcher_enabled(&self) -> bool {
        self.auto_notify_watcher
    }

    #[inline]
    fn has_auto_build_role_links_enabled(&self) -> bool {
        self.auto_build_role_links
    }
}

#[cfg(test)]
mod tests {
    use super::*;
    use crate::prelude::*;

    fn is_send<T: Send>() -> bool {
        true
    }

    fn is_sync<T: Sync>() -> bool {
        true
    }

    #[test]
    fn test_send_sync() {
        assert!(is_send::<Enforcer>());
        assert!(is_sync::<Enforcer>());
    }

    #[cfg(not(target_arch = "wasm32"))]
    #[cfg_attr(
        all(feature = "runtime-async-std", not(target_arch = "wasm32")),
        async_std::test
    )]
    #[cfg_attr(
        all(feature = "runtime-tokio", not(target_arch = "wasm32")),
        tokio::test
    )]
    async fn test_enforcer_swap_adapter_type() {
        let mut m = DefaultModel::default();
        m.add_def("r", "r", "sub, obj, act");
        m.add_def("p", "p", "sub, obj, act");
        m.add_def("e", "e", "some(where (p.eft == allow))");
        m.add_def(
            "m",
            "m",
            "r.sub == p.sub && keyMatch(r.obj, p.obj) && regexMatch(r.act, p.act)",
        );

        let file = FileAdapter::new("examples/basic_policy.csv");
        let mem = MemoryAdapter::default();
        let mut e = Enforcer::new(m, file).await.unwrap();
        // this should fail since FileAdapter has basically no add_policy
        assert!(e
            .adapter
            .add_policy(
                "p",
                "p",
                vec!["alice".into(), "data".into(), "read".into()]
            )
            .await
            .unwrap());
        e.set_adapter(mem).await.unwrap();
        // this passes since our MemoryAdapter has a working add_policy method
        assert!(e
            .adapter
            .add_policy(
                "p",
                "p",
                vec!["alice".into(), "data".into(), "read".into()]
            )
            .await
            .unwrap())
    }

    #[cfg(not(target_arch = "wasm32"))]
    #[cfg_attr(
        all(feature = "runtime-async-std", not(target_arch = "wasm32")),
        async_std::test
    )]
    #[cfg_attr(
        all(feature = "runtime-tokio", not(target_arch = "wasm32")),
        tokio::test
    )]
    async fn test_key_match_model_in_memory() {
        let mut m = DefaultModel::default();
        m.add_def("r", "r", "sub, obj, act");
        m.add_def("p", "p", "sub, obj, act");
        m.add_def("e", "e", "some(where (p.eft == allow))");
        m.add_def(
            "m",
            "m",
            "r.sub == p.sub && keyMatch(r.obj, p.obj) && regexMatch(r.act, p.act)",
        );

        let adapter = FileAdapter::new("examples/keymatch_policy.csv");
        let e = Enforcer::new(m, adapter).await.unwrap();
        assert_eq!(
            true,
            e.enforce(("alice", "/alice_data/resource1", "GET"))
                .unwrap()
        );
        assert_eq!(
            true,
            e.enforce(("alice", "/alice_data/resource1", "POST"))
                .unwrap()
        );
        assert_eq!(
            true,
            e.enforce(("alice", "/alice_data/resource2", "GET"))
                .unwrap()
        );
        assert_eq!(
            false,
            e.enforce(("alice", "/alice_data/resource2", "POST"))
                .unwrap()
        );
        assert_eq!(
            false,
            e.enforce(("alice", "/bob_data/resource1", "GET")).unwrap()
        );
        assert_eq!(
            false,
            e.enforce(("alice", "/bob_data/resource1", "POST")).unwrap()
        );
        assert_eq!(
            false,
            e.enforce(("alice", "/bob_data/resource2", "GET")).unwrap()
        );
        assert_eq!(
            false,
            e.enforce(("alice", "/bob_data/resource2", "POST")).unwrap()
        );

        assert_eq!(
            false,
            e.enforce(("bob", "/alice_data/resource1", "GET")).unwrap()
        );
        assert_eq!(
            false,
            e.enforce(("bob", "/alice_data/resource1", "POST")).unwrap()
        );
        assert_eq!(
            true,
            e.enforce(("bob", "/alice_data/resource2", "GET")).unwrap()
        );
        assert_eq!(
            false,
            e.enforce(("bob", "/alice_data/resource2", "POST")).unwrap()
        );
        assert_eq!(
            false,
            e.enforce(("bob", "/bob_data/resource1", "GET")).unwrap()
        );
        assert_eq!(
            true,
            e.enforce(("bob", "/bob_data/resource1", "POST")).unwrap()
        );
        assert_eq!(
            false,
            e.enforce(("bob", "/bob_data/resource2", "GET")).unwrap()
        );
        assert_eq!(
            true,
            e.enforce(("bob", "/bob_data/resource2", "POST")).unwrap()
        );

        assert_eq!(true, e.enforce(("cathy", "/cathy_data", "GET")).unwrap());
        assert_eq!(true, e.enforce(("cathy", "/cathy_data", "POST")).unwrap());
        assert_eq!(
            false,
            e.enforce(("cathy", "/cathy_data", "DELETE")).unwrap()
        );
    }

    #[cfg(not(target_arch = "wasm32"))]
    #[cfg_attr(
        all(feature = "runtime-async-std", not(target_arch = "wasm32")),
        async_std::test
    )]
    #[cfg_attr(
        all(feature = "runtime-tokio", not(target_arch = "wasm32")),
        tokio::test
    )]
    async fn test_key_match_model_in_memory_deny() {
        let mut m = DefaultModel::default();
        m.add_def("r", "r", "sub, obj, act");
        m.add_def("p", "p", "sub, obj, act");
        m.add_def("e", "e", "!some(where (p.eft == deny))");
        m.add_def(
            "m",
            "m",
            "r.sub == p.sub && keyMatch(r.obj, p.obj) && regexMatch(r.act, p.act)",
        );

        let adapter = FileAdapter::new("examples/keymatch_policy.csv");
        let e = Enforcer::new(m, adapter).await.unwrap();
        assert_eq!(
            true,
            e.enforce(("alice", "/alice_data/resource2", "POST"))
                .unwrap()
        );
    }

    use crate::RbacApi;
    #[cfg(not(target_arch = "wasm32"))]
    #[cfg_attr(
        all(feature = "runtime-async-std", not(target_arch = "wasm32")),
        async_std::test
    )]
    #[cfg_attr(
        all(feature = "runtime-tokio", not(target_arch = "wasm32")),
        tokio::test
    )]
    async fn test_rbac_model_in_memory_indeterminate() {
        let mut m = DefaultModel::default();
        m.add_def("r", "r", "sub, obj, act");
        m.add_def("p", "p", "sub, obj, act");
        m.add_def("g", "g", "_, _");
        m.add_def("e", "e", "some(where (p.eft == allow))");
        m.add_def(
            "m",
            "m",
            "g(r.sub, p.sub) && r.obj == p.obj && r.act == p.act",
        );

        let adapter = MemoryAdapter::default();
        let mut e = Enforcer::new(m, adapter).await.unwrap();
        e.add_permission_for_user(
            "alice",
            vec!["data1", "invalid"]
                .iter()
                .map(|s| s.to_string())
                .collect(),
        )
        .await
        .unwrap();
        assert_eq!(false, e.enforce(("alice", "data1", "read")).unwrap());
    }

    #[cfg(not(target_arch = "wasm32"))]
    #[cfg_attr(
        all(feature = "runtime-async-std", not(target_arch = "wasm32")),
        async_std::test
    )]
    #[cfg_attr(
        all(feature = "runtime-tokio", not(target_arch = "wasm32")),
        tokio::test
    )]
    async fn test_rbac_model_in_memory() {
        let mut m = DefaultModel::default();
        m.add_def("r", "r", "sub, obj, act");
        m.add_def("p", "p", "sub, obj, act");
        m.add_def("g", "g", "_, _");
        m.add_def("e", "e", "some(where (p.eft == allow))");
        m.add_def(
            "m",
            "m",
            "g(r.sub, p.sub) && r.obj == p.obj && r.act == p.act",
        );

        let adapter = MemoryAdapter::default();
        let mut e = Enforcer::new(m, adapter).await.unwrap();
        e.add_permission_for_user(
            "alice",
            vec!["data1", "read"]
                .iter()
                .map(|s| s.to_string())
                .collect(),
        )
        .await
        .unwrap();
        e.add_permission_for_user(
            "bob",
            vec!["data2", "write"]
                .iter()
                .map(|s| s.to_string())
                .collect(),
        )
        .await
        .unwrap();
        e.add_permission_for_user(
            "data2_admin",
            vec!["data2", "read"]
                .iter()
                .map(|s| s.to_string())
                .collect(),
        )
        .await
        .unwrap();
        e.add_permission_for_user(
            "data2_admin",
            vec!["data2", "write"]
                .iter()
                .map(|s| s.to_string())
                .collect(),
        )
        .await
        .unwrap();
        e.add_role_for_user("alice", "data2_admin", None)
            .await
            .unwrap();

        assert_eq!(true, e.enforce(("alice", "data1", "read")).unwrap());
        assert_eq!(false, e.enforce(("alice", "data1", "write")).unwrap());
        assert_eq!(true, e.enforce(("alice", "data2", "read")).unwrap());
        assert_eq!(true, e.enforce(("alice", "data2", "write")).unwrap());
        assert_eq!(false, e.enforce(("bob", "data1", "read")).unwrap());
        assert_eq!(false, e.enforce(("bob", "data1", "write")).unwrap());
        assert_eq!(false, e.enforce(("bob", "data2", "read")).unwrap());
        assert_eq!(true, e.enforce(("bob", "data2", "write")).unwrap());
    }

    #[cfg(not(target_arch = "wasm32"))]
    #[cfg_attr(
        all(feature = "runtime-async-std", not(target_arch = "wasm32")),
        async_std::test
    )]
    #[cfg_attr(
        all(feature = "runtime-tokio", not(target_arch = "wasm32")),
        tokio::test
    )]
    async fn test_not_used_rbac_model_in_memory() {
        let mut m = DefaultModel::default();
        m.add_def("r", "r", "sub, obj, act");
        m.add_def("p", "p", "sub, obj, act");
        m.add_def("g", "g", "_, _");
        m.add_def("e", "e", "some(where (p.eft == allow))");
        m.add_def(
            "m",
            "m",
            "g(r.sub, p.sub) && r.obj == p.obj && r.act == p.act",
        );

        let adapter = MemoryAdapter::default();
        let mut e = Enforcer::new(m, adapter).await.unwrap();
        e.add_permission_for_user(
            "alice",
            vec!["data1", "read"]
                .iter()
                .map(|s| s.to_string())
                .collect(),
        )
        .await
        .unwrap();
        e.add_permission_for_user(
            "bob",
            vec!["data2", "write"]
                .iter()
                .map(|s| s.to_string())
                .collect(),
        )
        .await
        .unwrap();

        assert_eq!(true, e.enforce(("alice", "data1", "read")).unwrap());
        assert_eq!(false, e.enforce(("alice", "data1", "write")).unwrap());
        assert_eq!(false, e.enforce(("alice", "data2", "read")).unwrap());
        assert_eq!(false, e.enforce(("alice", "data2", "write")).unwrap());
        assert_eq!(false, e.enforce(("bob", "data1", "read")).unwrap());
        assert_eq!(false, e.enforce(("bob", "data1", "write")).unwrap());
        assert_eq!(false, e.enforce(("bob", "data2", "read")).unwrap());
        assert_eq!(true, e.enforce(("bob", "data2", "write")).unwrap());
    }

    #[cfg(feature = "ip")]
    #[cfg(not(target_arch = "wasm32"))]
    #[cfg_attr(
        all(feature = "runtime-async-std", not(target_arch = "wasm32")),
        async_std::test
    )]
    #[cfg_attr(
        all(feature = "runtime-tokio", not(target_arch = "wasm32")),
        tokio::test
    )]
    async fn test_ip_match_model() {
        let m = DefaultModel::from_file("examples/ipmatch_model.conf")
            .await
            .unwrap();

        let adapter = FileAdapter::new("examples/ipmatch_policy.csv");
        let e = Enforcer::new(m, adapter).await.unwrap();

        assert!(e.enforce(("192.168.2.123", "data1", "read")).unwrap());

        assert!(e.enforce(("10.0.0.5", "data2", "write")).unwrap());

        assert!(!e.enforce(("192.168.2.123", "data1", "write")).unwrap());
        assert!(!e.enforce(("192.168.2.123", "data2", "read")).unwrap());
        assert!(!e.enforce(("192.168.2.123", "data2", "write")).unwrap());

        assert!(!e.enforce(("192.168.0.123", "data1", "read")).unwrap());
        assert!(!e.enforce(("192.168.0.123", "data1", "write")).unwrap());
        assert!(!e.enforce(("192.168.0.123", "data2", "read")).unwrap());
        assert!(!e.enforce(("192.168.0.123", "data2", "write")).unwrap());

        assert!(!e.enforce(("10.0.0.5", "data1", "read")).unwrap());
        assert!(!e.enforce(("10.0.0.5", "data1", "write")).unwrap());
        assert!(!e.enforce(("10.0.0.5", "data2", "read")).unwrap());

        assert!(!e.enforce(("192.168.0.1", "data1", "read")).unwrap());
        assert!(!e.enforce(("192.168.0.1", "data1", "write")).unwrap());
        assert!(!e.enforce(("192.168.0.1", "data2", "read")).unwrap());
        assert!(!e.enforce(("192.168.0.1", "data2", "write")).unwrap());
    }

    #[cfg(not(target_arch = "wasm32"))]
    #[cfg_attr(
        all(feature = "runtime-async-std", not(target_arch = "wasm32")),
        async_std::test
    )]
    #[cfg_attr(
        all(feature = "runtime-tokio", not(target_arch = "wasm32")),
        tokio::test
    )]
    async fn test_enable_auto_save() {
        let m = DefaultModel::from_file("examples/basic_model.conf")
            .await
            .unwrap();

        let adapter = FileAdapter::new("examples/basic_policy.csv");
        let mut e = Enforcer::new(m, adapter).await.unwrap();
        e.enable_auto_save(false);
        e.remove_policy(
            vec!["alice", "data1", "read"]
                .iter()
                .map(|s| s.to_string())
                .collect(),
        )
        .await
        .unwrap();
        e.load_policy().await.unwrap();

        assert_eq!(true, e.enforce(("alice", "data1", "read")).unwrap());
        assert_eq!(false, e.enforce(("alice", "data1", "write")).unwrap());
        assert_eq!(false, e.enforce(("alice", "data2", "read")).unwrap());
        assert_eq!(false, e.enforce(("alice", "data2", "write")).unwrap());
        assert_eq!(false, e.enforce(("bob", "data1", "read")).unwrap());
        assert_eq!(false, e.enforce(("bob", "data1", "write")).unwrap());
        assert_eq!(false, e.enforce(("bob", "data2", "read")).unwrap());
        assert_eq!(true, e.enforce(("bob", "data2", "write")).unwrap());

        e.enable_auto_save(true);
        e.remove_policy(
            vec!["alice", "data1", "read"]
                .iter()
                .map(|s| s.to_string())
                .collect(),
        )
        .await
        .unwrap();
        e.load_policy().await.unwrap();
        assert_eq!(true, e.enforce(("alice", "data1", "read")).unwrap());
        assert_eq!(false, e.enforce(("alice", "data1", "write")).unwrap());
        assert_eq!(false, e.enforce(("alice", "data2", "read")).unwrap());
        assert_eq!(false, e.enforce(("alice", "data2", "write")).unwrap());
        assert_eq!(false, e.enforce(("bob", "data1", "read")).unwrap());
        assert_eq!(false, e.enforce(("bob", "data1", "write")).unwrap());
        assert_eq!(false, e.enforce(("bob", "data2", "read")).unwrap());
        assert_eq!(true, e.enforce(("bob", "data2", "write")).unwrap());
    }

    #[cfg(not(target_arch = "wasm32"))]
    #[cfg_attr(
        all(feature = "runtime-async-std", not(target_arch = "wasm32")),
        async_std::test
    )]
    #[cfg_attr(
        all(feature = "runtime-tokio", not(target_arch = "wasm32")),
        tokio::test
    )]
    async fn test_role_links() {
        let m = DefaultModel::from_file("examples/rbac_model.conf")
            .await
            .unwrap();

        let adapter = MemoryAdapter::default();
        let mut e = Enforcer::new(m, adapter).await.unwrap();
        e.enable_auto_build_role_links(false);
        e.build_role_links().unwrap();
<<<<<<< HEAD
        assert_eq!(
            false,
            e.enforce(&vec!["user501", "data9", "read"]).unwrap()
        );
=======
        assert_eq!(false, e.enforce(("user501", "data9", "read")).unwrap());
>>>>>>> c88f13cb
    }

    #[cfg(not(target_arch = "wasm32"))]
    #[cfg_attr(
        all(feature = "runtime-async-std", not(target_arch = "wasm32")),
        async_std::test
    )]
    #[cfg_attr(
        all(feature = "runtime-tokio", not(target_arch = "wasm32")),
        tokio::test
    )]
    async fn test_get_and_set_model() {
        let m1 = DefaultModel::from_file("examples/basic_model.conf")
            .await
            .unwrap();
        let adapter1 = FileAdapter::new("examples/basic_policy.csv");
        let mut e = Enforcer::new(m1, adapter1).await.unwrap();

        assert_eq!(false, e.enforce(("root", "data1", "read")).unwrap());

        let m2 = DefaultModel::from_file("examples/basic_with_root_model.conf")
            .await
            .unwrap();
        let adapter2 = FileAdapter::new("examples/basic_policy.csv");
        let e2 = Enforcer::new(m2, adapter2).await.unwrap();

        e.model = e2.model;
        assert_eq!(true, e.enforce(("root", "data1", "read")).unwrap());
    }

    #[cfg(not(target_arch = "wasm32"))]
    #[cfg_attr(
        all(feature = "runtime-async-std", not(target_arch = "wasm32")),
        async_std::test
    )]
    #[cfg_attr(
        all(feature = "runtime-tokio", not(target_arch = "wasm32")),
        tokio::test
    )]
    async fn test_get_and_set_adapter_in_mem() {
        let m1 = DefaultModel::from_file("examples/basic_model.conf")
            .await
            .unwrap();
        let adapter1 = FileAdapter::new("examples/basic_policy.csv");
        let mut e = Enforcer::new(m1, adapter1).await.unwrap();

        assert_eq!(true, e.enforce(("alice", "data1", "read")).unwrap());
        assert_eq!(false, e.enforce(("alice", "data1", "write")).unwrap());

        let m2 = DefaultModel::from_file("examples/basic_model.conf")
            .await
            .unwrap();
        let adapter2 = FileAdapter::new("examples/basic_inverse_policy.csv");
        let e2 = Enforcer::new(m2, adapter2).await.unwrap();

        e.adapter = e2.adapter;
        e.load_policy().await.unwrap();
        assert_eq!(false, e.enforce(("alice", "data1", "read")).unwrap());
        assert_eq!(true, e.enforce(("alice", "data1", "write")).unwrap());
    }

    #[cfg(not(target_arch = "wasm32"))]
    #[cfg_attr(
        all(feature = "runtime-async-std", not(target_arch = "wasm32")),
        async_std::test
    )]
    #[cfg_attr(
        all(feature = "runtime-tokio", not(target_arch = "wasm32")),
        tokio::test
    )]
    async fn test_keymatch_custom_model() {
        use crate::model::key_match;

        let m1 = DefaultModel::from_file("examples/keymatch_custom_model.conf")
            .await
            .unwrap();
        let adapter1 = FileAdapter::new("examples/keymatch_policy.csv");
        let mut e = Enforcer::new(m1, adapter1).await.unwrap();

        e.add_function(
            "keyMatchCustom",
            |s1: ImmutableString, s2: ImmutableString| key_match(&s1, &s2),
        );

        assert_eq!(
            true,
            e.enforce(("alice", "/alice_data/123", "GET")).unwrap()
        );
        assert_eq!(
            true,
            e.enforce(("alice", "/alice_data/resource1", "POST"))
                .unwrap()
        );

        assert_eq!(
            true,
            e.enforce(("bob", "/alice_data/resource2", "GET")).unwrap()
        );

        assert_eq!(
            true,
            e.enforce(("bob", "/bob_data/resource1", "POST")).unwrap()
        );

        assert_eq!(true, e.enforce(("cathy", "/cathy_data", "GET")).unwrap());
        assert_eq!(true, e.enforce(("cathy", "/cathy_data", "POST")).unwrap());
    }

    #[cfg(not(target_arch = "wasm32"))]
    #[cfg_attr(
        all(feature = "runtime-async-std", not(target_arch = "wasm32")),
        async_std::test
    )]
    #[cfg_attr(
        all(feature = "runtime-tokio", not(target_arch = "wasm32")),
        tokio::test
    )]
    async fn test_filtered_file_adapter() {
        let mut e = Enforcer::new(
            "examples/rbac_with_domains_model.conf",
            "examples/rbac_with_domains_policy.csv",
        )
        .await
        .unwrap();

        let filter = Filter {
            p: vec!["", "domain1"],
            g: vec!["", "", "domain1"],
        };

        e.load_filtered_policy(filter).await.unwrap();
        assert_eq!(
            e.enforce(("alice", "domain1", "data1", "read")).unwrap(),
            true
        );
        assert!(e.enforce(("alice", "domain1", "data1", "write")).unwrap());
        assert!(!e.enforce(("alice", "domain1", "data2", "read")).unwrap());
        assert!(!e.enforce(("alice", "domain1", "data2", "write")).unwrap());
        assert!(!e.enforce(("bob", "domain2", "data2", "read")).unwrap());
        assert!(!e.enforce(("bob", "domain2", "data2", "write")).unwrap());
    }

    #[cfg(not(target_arch = "wasm32"))]
    #[cfg_attr(
        all(feature = "runtime-async-std", not(target_arch = "wasm32")),
        async_std::test
    )]
    #[cfg_attr(
        all(feature = "runtime-tokio", not(target_arch = "wasm32")),
        tokio::test
    )]
    async fn test_set_role_manager() {
        let mut e = Enforcer::new(
            "examples/rbac_with_domains_model.conf",
            "examples/rbac_with_domains_policy.csv",
        )
        .await
        .unwrap();

        let new_rm = Arc::new(RwLock::new(DefaultRoleManager::new(10)));

        e.set_role_manager(new_rm).unwrap();

        assert!(e.enforce(("alice", "domain1", "data1", "read")).unwrap(),);
        assert!(e.enforce(("alice", "domain1", "data1", "write")).unwrap());
        assert!(e.enforce(("bob", "domain2", "data2", "read")).unwrap());
        assert!(e.enforce(("bob", "domain2", "data2", "write")).unwrap());
    }

    #[cfg(not(target_arch = "wasm32"))]
    #[cfg_attr(
        all(feature = "runtime-async-std", not(target_arch = "wasm32")),
        async_std::test
    )]
    #[cfg_attr(
        all(feature = "runtime-tokio", not(target_arch = "wasm32")),
        tokio::test
    )]
    async fn test_policy_abac1() {
        use serde::Serialize;

        let mut m = DefaultModel::default();
        m.add_def("r", "r", "sub, obj, act");
        m.add_def("p", "p", "sub_rule, obj, act");
        m.add_def("e", "e", "some(where (p.eft == allow))");
        m.add_def(
            "m",
            "m",
            "eval(p.sub_rule) && r.obj == p.obj && r.act == p.act",
        );

        let a = MemoryAdapter::default();

        let mut e = Enforcer::new(m, a).await.unwrap();

        e.add_policy(
            vec!["r.sub.age > 18", "/data1", "read"]
                .into_iter()
                .map(|x| x.to_string())
                .collect(),
        )
        .await
        .unwrap();

        #[derive(Serialize, Hash)]
        pub struct Person<'a> {
            name: &'a str,
            age: u8,
        }

        assert_eq!(
            e.enforce((
                Person {
                    name: "alice",
                    age: 16
                },
                "/data1",
                "read"
            ))
            .unwrap(),
            false
        );
        assert_eq!(
            e.enforce((
                Person {
                    name: "bob",
                    age: 19
                },
                "/data1",
                "read"
            ))
            .unwrap(),
            true
        );
    }

    #[cfg(not(target_arch = "wasm32"))]
    #[cfg_attr(
        all(feature = "runtime-async-std", not(target_arch = "wasm32")),
        async_std::test
    )]
    #[cfg_attr(
        all(feature = "runtime-tokio", not(target_arch = "wasm32")),
        tokio::test
    )]
    async fn test_policy_abac2() {
        use serde::Serialize;

        let mut m = DefaultModel::default();
        m.add_def("r", "r", "sub, obj, act");
        m.add_def("p", "p", "sub, obj, act");
        m.add_def("e", "e", "some(where (p.eft == allow))");
        m.add_def("g", "g", "_, _");
        m.add_def(
            "m",
            "m",
            "(g(r.sub, p.sub) || eval(p.sub) == true) && r.act == p.act",
        );

        let a = MemoryAdapter::default();

        let mut e = Enforcer::new(m, a).await.unwrap();

        e.add_policy(
            vec![r#""admin""#, "post", "write"]
                .into_iter()
                .map(|x| x.to_string())
                .collect(),
        )
        .await
        .unwrap();

        e.add_policy(
            vec!["r.sub == r.obj.author", "post", "write"]
                .into_iter()
                .map(|x| x.to_string())
                .collect(),
        )
        .await
        .unwrap();

        e.add_grouping_policy(
            vec!["alice", r#""admin""#]
                .into_iter()
                .map(|x| x.to_string())
                .collect(),
        )
        .await
        .unwrap();

        #[derive(Serialize, Hash)]
        pub struct Post<'a> {
            author: &'a str,
        }

        assert_eq!(
            e.enforce(("alice", Post { author: "bob" }, "write"))
                .unwrap(),
            true
        );

        assert_eq!(
            e.enforce(("bob", Post { author: "bob" }, "write")).unwrap(),
            true
        );
    }
}<|MERGE_RESOLUTION|>--- conflicted
+++ resolved
@@ -31,11 +31,7 @@
         ArithmeticPackage, BasicArrayPackage, BasicMapPackage, LogicPackage,
         Package,
     },
-<<<<<<< HEAD
-    Engine, EvalAltResult, ImmutableString, RegisterFn, Scope,
-=======
     Dynamic, Engine, EvalAltResult, ImmutableString, RegisterFn, Scope,
->>>>>>> c88f13cb
 };
 
 def_package!(rhai:CasbinPackage:"Package for Casbin", lib, {
@@ -123,22 +119,8 @@
             .into());
         }
 
-<<<<<<< HEAD
-        for (rtoken, rval) in
-            r_ast.tokens.iter().zip(rvals.iter().map(|x| x.as_ref()))
-        {
-            if rval.starts_with('{') && rval.ends_with('}') {
-                scope.push_constant(
-                    rtoken,
-                    self.engine.parse_json(rval, false)?,
-                );
-            } else {
-                scope.push_constant(rtoken, rval.to_owned());
-            }
-=======
         for (rtoken, rval) in r_ast.tokens.iter().zip(rvals.into_iter()) {
             scope.push_constant_dynamic(rtoken, rval.to_owned());
->>>>>>> c88f13cb
         }
 
         let policies = p_ast.get_policy();
@@ -232,11 +214,7 @@
 
 #[async_trait]
 impl CoreApi for Enforcer {
-<<<<<<< HEAD
-    async fn new<M: TryIntoModel, A: TryIntoAdapter>(
-=======
     async fn new_raw<M: TryIntoModel, A: TryIntoAdapter>(
->>>>>>> c88f13cb
         m: M,
         a: A,
     ) -> Result<Self> {
@@ -419,19 +397,10 @@
     /// #[cfg(all(not(feature = "runtime-async-std"), not(feature = "runtime-tokio")))]
     /// fn main() {}
     /// ```
-<<<<<<< HEAD
-    fn enforce<S: AsRef<str> + Send + Sync>(
-        &self,
-        rvals: &[S],
-    ) -> Result<bool> {
-        #[allow(unused_variables)]
-        let (authorized, indices) = self.private_enforce(rvals)?;
-=======
     fn enforce<ARGS: EnforceArgs>(&self, rvals: ARGS) -> Result<bool> {
         let rvals = rvals.try_into_vec()?;
         #[allow(unused_variables)]
         let (authorized, indices) = self.private_enforce(&rvals)?;
->>>>>>> c88f13cb
 
         #[cfg(feature = "logging")]
         {
@@ -445,10 +414,7 @@
             if let Some(indices) = indices {
                 let all_rules = get_or_err!(self, "p", ModelError::P, "policy")
                     .get_policy();
-<<<<<<< HEAD
-=======
-
->>>>>>> c88f13cb
+
                 let rules: Vec<String> = indices
                     .into_iter()
                     .filter_map(|y| {
@@ -463,14 +429,7 @@
         Ok(authorized)
     }
 
-<<<<<<< HEAD
-    fn enforce_mut<S: AsRef<str> + Send + Sync>(
-        &mut self,
-        rvals: &[S],
-    ) -> Result<bool> {
-=======
     fn enforce_mut<ARGS: EnforceArgs>(&mut self, rvals: ARGS) -> Result<bool> {
->>>>>>> c88f13cb
         self.enforce(rvals)
     }
 
@@ -1077,14 +1036,7 @@
         let mut e = Enforcer::new(m, adapter).await.unwrap();
         e.enable_auto_build_role_links(false);
         e.build_role_links().unwrap();
-<<<<<<< HEAD
-        assert_eq!(
-            false,
-            e.enforce(&vec!["user501", "data9", "read"]).unwrap()
-        );
-=======
         assert_eq!(false, e.enforce(("user501", "data9", "read")).unwrap());
->>>>>>> c88f13cb
     }
 
     #[cfg(not(target_arch = "wasm32"))]
