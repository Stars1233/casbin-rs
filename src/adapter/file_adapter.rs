use crate::{
    adapter::{Adapter, Filter},
    error::ModelError,
    model::Model,
    Result,
};

#[cfg(feature = "runtime-async-std")]
use async_std::{
    fs::File,
    io::prelude::*,
    io::{BufReader, Error as IoError, ErrorKind},
    path::Path,
    prelude::*,
};

#[cfg(feature = "runtime-tokio")]
use std::{
    io::{Error as IoError, ErrorKind},
    path::Path,
};
#[cfg(feature = "runtime-tokio")]
use tokio::{
    fs::File,
    io::{AsyncBufReadExt, AsyncWriteExt, BufReader},
    stream::StreamExt,
};

use async_trait::async_trait;

use std::convert::AsRef;

pub struct FileAdapter<P> {
    file_path: P,
    is_filtered: bool,
}

type LoadPolicyFileHandler = fn(String, &mut dyn Model);
<<<<<<< HEAD
type LoadFilteredPolicyFileHandler =
    fn(String, &mut dyn Model, f: &Filter) -> bool;
=======
type LoadFilteredPolicyFileHandler<'a> = fn(String, &mut dyn Model, f: &Filter<'a>) -> bool;
>>>>>>> ca7a2513

impl<P> FileAdapter<P>
where
    P: AsRef<Path> + Send + Sync,
{
    pub fn new(p: P) -> FileAdapter<P> {
        FileAdapter {
            file_path: p,
            is_filtered: false,
        }
    }

    async fn load_policy_file(
        &self,
        m: &mut dyn Model,
        handler: LoadPolicyFileHandler,
    ) -> Result<()> {
        let f = File::open(&self.file_path).await?;
        let mut lines = BufReader::new(f).lines();

        while let Some(line) = lines.next().await {
            handler(line?, m);
        }

        Ok(())
    }

    async fn load_filtered_policy_file<'a>(
        &self,
        m: &mut dyn Model,
        filter: Filter<'a>,
        handler: LoadFilteredPolicyFileHandler<'a>,
    ) -> Result<bool> {
        let f = File::open(&self.file_path).await?;
        let mut lines = BufReader::new(f).lines();

        let mut is_filtered = false;
        while let Some(line) = lines.next().await {
            if handler(line?, m, &filter) {
                is_filtered = true;
            }
        }

        Ok(is_filtered)
    }

    async fn save_policy_file(&self, text: String) -> Result<()> {
        let mut file = File::create(&self.file_path).await?;
        file.write_all(text.as_bytes()).await?;
        Ok(())
    }
}

#[async_trait]
impl<P> Adapter for FileAdapter<P>
where
    P: AsRef<Path> + Send + Sync,
{
    async fn load_policy(&self, m: &mut dyn Model) -> Result<()> {
        self.load_policy_file(m, load_policy_line).await?;
        Ok(())
    }

<<<<<<< HEAD
    async fn load_filtered_policy(
        &mut self,
        m: &mut dyn Model,
        f: Filter,
    ) -> Result<()> {
=======
    async fn load_filtered_policy<'a>(&mut self, m: &mut dyn Model, f: Filter<'a>) -> Result<()> {
>>>>>>> ca7a2513
        self.is_filtered = self
            .load_filtered_policy_file(m, f, load_filtered_policy_line)
            .await?;

        Ok(())
    }

    async fn save_policy(&mut self, m: &mut dyn Model) -> Result<()> {
        if self.file_path.as_ref().as_os_str().is_empty() {
            return Err(IoError::new(
                ErrorKind::Other,
                "save policy failed, file path is empty",
            )
            .into());
        }

        let mut policies = String::new();
        let ast_map = m.get_model().get("p").ok_or_else(|| {
            ModelError::P("Missing policy definition in conf file".to_owned())
        })?;

        for (ptype, ast) in ast_map {
            for rule in ast.get_policy() {
                policies.push_str(&format!("{}, {}\n", ptype, rule.join(",")));
            }
        }

        if let Some(ast_map) = m.get_model().get("g") {
            for (ptype, ast) in ast_map {
                for rule in ast.get_policy() {
                    policies.push_str(&format!(
                        "{}, {}\n",
                        ptype,
                        rule.join(",")
                    ));
                }
            }
        }

        self.save_policy_file(policies).await?;
        Ok(())
    }

    async fn clear_policy(&mut self) -> Result<()> {
        self.save_policy_file(String::new()).await?;
        Ok(())
    }

    async fn add_policy(
        &mut self,
        _sec: &str,
        _ptype: &str,
        _rule: Vec<String>,
    ) -> Result<bool> {
        // this api shouldn't implement, just for convenience
        Ok(true)
    }

    async fn add_policies(
        &mut self,
        _sec: &str,
        _ptype: &str,
        _rules: Vec<Vec<String>>,
    ) -> Result<bool> {
        // this api shouldn't implement, just for convenience
        Ok(true)
    }

    async fn remove_policy(
        &mut self,
        _sec: &str,
        _ptype: &str,
        _rule: Vec<String>,
    ) -> Result<bool> {
        // this api shouldn't implement, just for convenience
        Ok(true)
    }

    async fn remove_policies(
        &mut self,
        _sec: &str,
        _ptype: &str,
        _rule: Vec<Vec<String>>,
    ) -> Result<bool> {
        // this api shouldn't implement, just for convenience
        Ok(true)
    }

    async fn remove_filtered_policy(
        &mut self,
        _sec: &str,
        _ptype: &str,
        _field_index: usize,
        _field_values: Vec<String>,
    ) -> Result<bool> {
        // this api shouldn't implement, just for convenience
        Ok(true)
    }

    fn is_filtered(&self) -> bool {
        self.is_filtered
    }
}

fn load_policy_line(line: String, m: &mut dyn Model) {
    if line.is_empty() || line.starts_with('#') {
        return;
    }

    if let Some(tokens) = csv::parse(line) {
        let key = &tokens[0];

        if let Some(ref sec) = key.chars().next().map(|x| x.to_string()) {
            if let Some(ast_map) = m.get_mut_model().get_mut(sec) {
                if let Some(ast) = ast_map.get_mut(key) {
                    ast.policy.insert(tokens[1..].to_vec());
                }
            }
        }
    }
}

<<<<<<< HEAD
fn load_filtered_policy_line(
    line: String,
    m: &mut dyn Model,
    f: &Filter,
) -> bool {
=======
fn load_filtered_policy_line<'a>(line: String, m: &mut dyn Model, f: &Filter<'a>) -> bool {
>>>>>>> ca7a2513
    if line.is_empty() || line.starts_with('#') {
        return false;
    }

    if let Some(tokens) = csv::parse(line) {
        let key = &tokens[0];

        let mut is_filtered = false;
        if let Some(ref sec) = key.chars().next().map(|x| x.to_string()) {
            if sec == "p" {
                for (i, rule) in f.p.iter().enumerate() {
                    if !rule.is_empty() && rule != &tokens[i + 1] {
                        is_filtered = true;
                    }
                }
            }
            if sec == "g" {
                for (i, rule) in f.g.iter().enumerate() {
                    if !rule.is_empty() && rule != &tokens[i + 1] {
                        is_filtered = true;
                    }
                }
            }
            if !is_filtered {
                if let Some(ast_map) = m.get_mut_model().get_mut(sec) {
                    if let Some(ast) = ast_map.get_mut(key) {
                        ast.policy.insert(tokens[1..].to_vec());
                    }
                }
            }
        }

        is_filtered
    } else {
        false
    }
}

mod csv {
    const ESCAPE_SYMBOL: char = '\"';
    const SEP: char = ',';

    pub fn parse<S: AsRef<str>>(s: S) -> Option<Vec<String>> {
        let s = s.as_ref().trim();

        if s.is_empty() || s.starts_with('#') {
            return None;
        }

        let mut res: Vec<String> = vec![];
        let mut escape: Vec<char> = Vec::with_capacity(2);
        let mut tmp: Vec<char> = vec![];

        for (i, ch) in s.chars().enumerate() {
            match ch {
                SEP if escape.is_empty() => {
                    if !tmp.is_empty() {
                        res.push(self::join_chars(&tmp));
                        tmp.clear();
                    } else {
                        res.push("".to_owned());
                    }

                    if i == s.len() - 1 {
                        res.push("".to_owned())
                    }
                }
                ch @ ESCAPE_SYMBOL => {
                    if escape.is_empty() {
                        escape.push(ch)
                    } else {
                        escape.clear()
                    }
                }
                ch => tmp.push(ch),
            }
        }

        if !escape.is_empty() {
            panic!("unmatched escape character `{}`", ESCAPE_SYMBOL)
        }

        if !tmp.is_empty() {
            res.push(self::join_chars(&tmp));
        }

        if !res.is_empty() {
            Some(res)
        } else {
            None
        }
    }

    fn join_chars(chars: &[char]) -> String {
        chars.iter().collect::<String>().trim().to_string()
    }
}

#[cfg(test)]
mod tests {
    use super::*;

    #[test]
    fn test_csv_parse_1() {
        assert_eq!(
            csv::parse("alice, domain1, data1, action1"),
            Some(vec![
                "alice".to_owned(),
                "domain1".to_owned(),
                "data1".to_owned(),
                "action1".to_owned()
            ])
        )
    }

    #[test]
    fn test_csv_parse_2() {
        assert_eq!(
            csv::parse("alice, \"domain1, domain2\", data1 , action1"),
            Some(vec![
                "alice".to_owned(),
                "domain1, domain2".to_owned(),
                "data1".to_owned(),
                "action1".to_owned()
            ])
        )
    }

    #[test]
    fn test_csv_parse_3() {
        assert_eq!(csv::parse(","), Some(vec!["".to_owned(), "".to_owned(),]))
    }

    #[test]
    fn test_csv_parse_4() {
        assert_eq!(csv::parse(" "), None)
    }

    #[test]
    fn test_csv_parse_5() {
        assert_eq!(
            csv::parse(
                "alice, \"domain1, domain2\", \"data1, data2\", action1"
            ),
            Some(vec![
                "alice".to_owned(),
                "domain1, domain2".to_owned(),
                "data1, data2".to_owned(),
                "action1".to_owned()
            ])
        )
    }

    #[test]
    #[should_panic]
    fn test_csv_parse_6() {
        assert_eq!(csv::parse("\" "), Some(vec!["\"".to_owned()]))
    }

    #[test]
    #[should_panic]
    fn test_csv_parse_7() {
        assert_eq!(csv::parse("\" alice"), Some(vec!["\" alice".to_owned()]))
    }

    #[test]
    #[should_panic]
    fn test_csv_parse_8() {
        assert_eq!(
            csv::parse("alice, \"domain1, domain2"),
            Some(vec!["alice".to_owned(), "\"domain1, domain2".to_owned(),])
        )
    }

    #[test]
    fn test_csv_parse_9() {
        assert_eq!(csv::parse("\"\""), None)
    }
}<|MERGE_RESOLUTION|>--- conflicted
+++ resolved
@@ -36,12 +36,7 @@
 }
 
 type LoadPolicyFileHandler = fn(String, &mut dyn Model);
-<<<<<<< HEAD
-type LoadFilteredPolicyFileHandler =
-    fn(String, &mut dyn Model, f: &Filter) -> bool;
-=======
 type LoadFilteredPolicyFileHandler<'a> = fn(String, &mut dyn Model, f: &Filter<'a>) -> bool;
->>>>>>> ca7a2513
 
 impl<P> FileAdapter<P>
 where
@@ -105,15 +100,7 @@
         Ok(())
     }
 
-<<<<<<< HEAD
-    async fn load_filtered_policy(
-        &mut self,
-        m: &mut dyn Model,
-        f: Filter,
-    ) -> Result<()> {
-=======
     async fn load_filtered_policy<'a>(&mut self, m: &mut dyn Model, f: Filter<'a>) -> Result<()> {
->>>>>>> ca7a2513
         self.is_filtered = self
             .load_filtered_policy_file(m, f, load_filtered_policy_line)
             .await?;
@@ -236,15 +223,7 @@
     }
 }
 
-<<<<<<< HEAD
-fn load_filtered_policy_line(
-    line: String,
-    m: &mut dyn Model,
-    f: &Filter,
-) -> bool {
-=======
 fn load_filtered_policy_line<'a>(line: String, m: &mut dyn Model, f: &Filter<'a>) -> bool {
->>>>>>> ca7a2513
     if line.is_empty() || line.starts_with('#') {
         return false;
     }
