# casbin-rs

[![Crates.io](https://img.shields.io/crates/v/casbin.svg)](https://crates.io/crates/casbin)
[![Docs](https://docs.rs/casbin/badge.svg)](https://docs.rs/casbin)
[![Build Status](https://travis-ci.org/casbin/casbin-rs.svg?branch=master)](https://travis-ci.org/casbin/casbin-rs)
[![codecov](https://codecov.io/gh/casbin/casbin-rs/branch/master/graph/badge.svg)](https://codecov.io/gh/casbin/casbin-rs)

**Casbin-RS** is a powerful and efficient open-source access control library for Rust projects. It provides support for enforcing authorization based on various [access control models](https://en.wikipedia.org/wiki/Computer_security_model).

## All the languages supported by Casbin:

[![golang](https://casbin.org/img/langs/golang.png)](https://github.com/casbin/casbin) | [![java](https://casbin.org/img/langs/java.png)](https://github.com/casbin/jcasbin) | [![nodejs](https://casbin.org/img/langs/nodejs.png)](https://github.com/casbin/node-casbin) | [![php](https://casbin.org/img/langs/php.png)](https://github.com/php-casbin/php-casbin)
----|----|----|----
[Casbin](https://github.com/casbin/casbin) | [jCasbin](https://github.com/casbin/jcasbin) | [node-Casbin](https://github.com/casbin/node-casbin) | [PHP-Casbin](https://github.com/php-casbin/php-casbin)
production-ready | production-ready | production-ready | production-ready

[![python](https://casbin.org/img/langs/python.png)](https://github.com/casbin/pycasbin) | [![dotnet](https://casbin.org/img/langs/dotnet.png)](https://github.com/casbin/Casbin.NET) | [![delphi](https://casbin.org/img/langs/delphi.png)](https://github.com/casbin4d/Casbin4D) | [![rust](https://casbin.org/img/langs/rust.png)](https://github.com/casbin/casbin-rs)
----|----|----|----
[PyCasbin](https://github.com/casbin/pycasbin) | [Casbin.NET](https://github.com/casbin/Casbin.NET) | [Casbin4D](https://github.com/casbin4d/Casbin4D) | [Casbin-RS](https://github.com/casbin/casbin-rs)
production-ready | production-ready | experimental | experimental

## Installation

Add this package to `Cargo.toml` of your project. (Check https://crates.io/crates/casbin for right version)

```toml
[dependencies]
casbin = "0.3.0"
async-std = { version = "1.5.0", features = ["attributes"] }
```

## Get started

1. New a Casbin enforcer with a model file and a policy file:

<<<<<<< HEAD
    ```rust
    use casbin::prelude::*;
    use async_std::task;

    task::block_on(async {
        let model = Model::from_file("path/to/model.conf")?;
        let adapter = Box::new(FileAdapter::new("path/to/policy.csv"));

        let e = Enforcer::new(model, adapter).await?;
    });
    ```
=======
```rust

use casbin::prelude::*;

#[async_std::main]
async fn main() {
    let model = Model::from_file("path/to/model.conf")?;
    let adapter = FileAdapter::new("path/to/policy.csv");

    let e = Enforcer::new(model, adapter).await?;
}
```
>>>>>>> ecb15f4a

2. Add an enforcement hook into your code right before the access happens:

    ```rust
    sub = "alice"; // the user that wants to access a resource.
    obj = "data1"; // the resource that is going to be accessed.
    act = "read"; // the operation that the user performs on the resource.

    if let Ok(authorized) = e.enforce(vec![sub, obj, act]) {
        if authorized {
            // permit alice to read data1
        } else {
            // deny the request
        }
    } else {
        // error occurs
    }
    ```

## Table of contents

- [Supported models](#supported-models)
- [How it works?](#how-it-works)
- [Features](#features)
- [Documentation](#documentation)
- [Online editor](#online-editor)
- [Tutorials](#tutorials)
- [Policy management](#policy-management)
- [Policy persistence](#policy-persistence)
- [Role manager](#role-manager)
- [Examples](#examples)
- [Middlewares](#middlewares)
- [Our adopters](#our-adopters)

## Supported models

1. [**ACL (Access Control List)**](https://en.wikipedia.org/wiki/Access_control_list)
2. **ACL with [superuser](https://en.wikipedia.org/wiki/Superuser)**
3. **ACL without users**: especially useful for systems that don't have authentication or user log-ins.
4. **ACL without resources**: some scenarios may target for a type of resources instead of an individual resource by using permissions like ``write-article``, ``read-log``. It doesn't control the access to a specific article or log.
5. **[RBAC (Role-Based Access Control)](https://en.wikipedia.org/wiki/Role-based_access_control)**
6. **RBAC with resource roles**: both users and resources can have roles (or groups) at the same time.
7. **RBAC with domains/tenants**: users can have different role sets for different domains/tenants.
8. **[ABAC (Attribute-Based Access Control)](https://en.wikipedia.org/wiki/Attribute-Based_Access_Control)**: syntax sugar like ``resource.Owner`` can be used to get the attribute for a resource.
9. **[RESTful](https://en.wikipedia.org/wiki/Representational_state_transfer)**: supports paths like ``/res/*``, ``/res/:id`` and HTTP methods like ``GET``, ``POST``, ``PUT``, ``DELETE``.
10. **Deny-override**: both allow and deny authorizations are supported, deny overrides the allow.
11. **Priority**: the policy rules can be prioritized like firewall rules.

## How it works?

In casbin-rs, an access control model is abstracted into a CONF file based on the **PERM metamodel (Policy, Effect, Request, Matchers)**. So switching or upgrading the authorization mechanism for a project is just as simple as modifying a configuration. You can customize your own access control model by combining the available models. For example, you can get RBAC roles and ABAC attributes together inside one model and share one set of policy rules.

The most basic and simplest model in casbin-rs is ACL. ACL's model CONF is:

```ini
# Request definition
[request_definition]
r = sub, obj, act

# Policy definition
[policy_definition]
p = sub, obj, act

# Policy effect
[policy_effect]
e = some(where (p.eft == allow))

# Matchers
[matchers]
m = r.sub == p.sub && r.obj == p.obj && r.act == p.act
```

An example policy for ACL model is like:

```
p, alice, data1, read
p, bob, data2, write
```

It means:

- alice can read data1
- bob can write data2

## Features

What casbin-rs does:

1. enforce the policy in the classic ``{subject, object, action}`` form or a customized form as you defined, both allow and deny authorizations are supported.
2. handle the storage of the access control model and its policy.
3. manage the role-user mappings and role-role mappings (aka role hierarchy in RBAC).
4. support built-in superuser like ``root`` or ``administrator``. A superuser can do anything without explict permissions.
5. multiple built-in operators to support the rule matching. For example, ``keyMatch`` can map a resource key ``/foo/bar`` to the pattern ``/foo*``.

What casbin-rs does NOT do:

1. authentication (aka verify ``username`` and ``password`` when a user logs in)
2. manage the list of users or roles. I believe it's more convenient for the project itself to manage these entities. Users usually have their passwords, and casbin-rs is not designed as a password container. However, casbin-rs stores the user-role mapping for the RBAC scenario. 

## Documentation

https://casbin.org/docs/en/overview

## Online editor

You can also use the online editor (http://casbin.org/editor/) to write your casbin-rs model and policy in your web browser. It provides functionality such as ``syntax highlighting`` and ``code completion``, just like an IDE for a programming language.

## Tutorials

https://casbin.org/docs/en/tutorials

## Policy management

casbin-rs provides two sets of APIs to manage permissions:

- [Management API](https://github.com/casbin/casbin-rs/blob/master/src/management_api.rs): the primitive API that provides full support for casbin-rs policy management. See [here](https://github.com/casbin/casbin-rs/blob/master/src/management_api.rs) for examples.
- [RBAC API](https://github.com/casbin/casbin-rs/blob/master/src/rbac_api.rs): a more friendly API for RBAC. This API is a subset of Management API. The RBAC users could use this API to simplify the code. See [here](https://github.com/casbin/casbin-rs/blob/master/src/rbac_api.rs) for examples.

We also provide a web-based UI for model management and policy management:

![model editor](https://hsluoyz.github.io/casbin/ui_model_editor.png)

![policy editor](https://hsluoyz.github.io/casbin/ui_policy_editor.png)

## Policy persistence

https://casbin.org/docs/en/adapters

## Role manager

https://casbin.org/docs/en/role-managers

## Examples

Model | Model file | Policy file
----|------|----
ACL | [basic_model.conf](https://github.com/casbin/casbin-rs/blob/master/examples/basic_model.conf) | [basic_policy.csv](https://github.com/casbin/casbin-rs/blob/master/examples/basic_policy.csv)
ACL with superuser | [basic_model_with_root.conf](https://github.com/casbin/casbin-rs/blob/master/examples/basic_with_root_model.conf) | [basic_policy.csv](https://github.com/casbin/casbin-rs/blob/master/examples/basic_policy.csv)
ACL without users | [basic_model_without_users.conf](https://github.com/casbin/casbin-rs/blob/master/examples/basic_without_users_model.conf) | [basic_policy_without_users.csv](https://github.com/casbin/casbin-rs/blob/master/examples/basic_without_users_policy.csv)
ACL without resources | [basic_model_without_resources.conf](https://github.com/casbin/casbin-rs/blob/master/examples/basic_without_resources_model.conf) | [basic_policy_without_resources.csv](https://github.com/casbin/casbin-rs/blob/master/examples/basic_without_resources_policy.csv)
RBAC | [rbac_model.conf](https://github.com/casbin/casbin-rs/blob/master/examples/rbac_model.conf)  | [rbac_policy.csv](https://github.com/casbin/casbin-rs/blob/master/examples/rbac_policy.csv)
RBAC with resource roles | [rbac_model_with_resource_roles.conf](https://github.com/casbin/casbin-rs/blob/master/examples/rbac_with_resource_roles_model.conf)  | [rbac_policy_with_resource_roles.csv](https://github.com/casbin/casbin-rs/blob/master/examples/rbac_with_resource_roles_policy.csv)
RBAC with domains/tenants | [rbac_model_with_domains.conf](https://github.com/casbin/casbin-rs/blob/master/examples/rbac_with_domains_model.conf)  | [rbac_policy_with_domains.csv](https://github.com/casbin/casbin-rs/blob/master/examples/rbac_with_domains_policy.csv)
ABAC | [abac_model.conf](https://github.com/casbin/casbin-rs/blob/master/examples/abac_model.conf)  | N/A
RESTful | [keymatch_model.conf](https://github.com/casbin/casbin-rs/blob/master/examples/keymatch_model.conf)  | [keymatch_policy.csv](https://github.com/casbin/casbin-rs/blob/master/examples/keymatch_policy.csv)
Deny-override | [rbac_model_with_deny.conf](https://github.com/casbin/casbin-rs/blob/master/examples/rbac_with_deny_model.conf)  | [rbac_policy_with_deny.csv](https://github.com/casbin/casbin-rs/blob/master/examples/rbac_with_deny_policy.csv)
Priority | [priority_model.conf](https://github.com/casbin/casbin-rs/blob/master/examples/priority_model.conf)  | [priority_policy.csv](https://github.com/casbin/casbin-rs/blob/master/examples/priority_policy.csv)

## Middlewares

Authz middlewares for web frameworks: https://casbin.org/docs/en/middlewares

## Our adopters

https://casbin.org/docs/en/adopters

## Contributors

This project exists thanks to all the people who contribute. 
<a href="https://github.com/casbin/casbin-rs/graphs/contributors"><img src="https://opencollective.com/casbin-rs/contributors.svg?width=890&button=false" /></a>

## Backers

Thank you to all our backers! 🙏 [[Become a backer](https://opencollective.com/casbin#backer)]

<a href="https://opencollective.com/casbin#backers" target="_blank"><img src="https://opencollective.com/casbin/backers.svg?width=890"></a>

## Sponsors

Support this project by becoming a sponsor. Your logo will show up here with a link to your website. [[Become a sponsor](https://opencollective.com/casbin#sponsor)]

<a href="https://opencollective.com/casbin/sponsor/0/website" target="_blank"><img src="https://opencollective.com/casbin/sponsor/0/avatar.svg"></a>
<a href="https://opencollective.com/casbin/sponsor/1/website" target="_blank"><img src="https://opencollective.com/casbin/sponsor/1/avatar.svg"></a>
<a href="https://opencollective.com/casbin/sponsor/2/website" target="_blank"><img src="https://opencollective.com/casbin/sponsor/2/avatar.svg"></a>
<a href="https://opencollective.com/casbin/sponsor/3/website" target="_blank"><img src="https://opencollective.com/casbin/sponsor/3/avatar.svg"></a>
<a href="https://opencollective.com/casbin/sponsor/4/website" target="_blank"><img src="https://opencollective.com/casbin/sponsor/4/avatar.svg"></a>
<a href="https://opencollective.com/casbin/sponsor/5/website" target="_blank"><img src="https://opencollective.com/casbin/sponsor/5/avatar.svg"></a>
<a href="https://opencollective.com/casbin/sponsor/6/website" target="_blank"><img src="https://opencollective.com/casbin/sponsor/6/avatar.svg"></a>
<a href="https://opencollective.com/casbin/sponsor/7/website" target="_blank"><img src="https://opencollective.com/casbin/sponsor/7/avatar.svg"></a>
<a href="https://opencollective.com/casbin/sponsor/8/website" target="_blank"><img src="https://opencollective.com/casbin/sponsor/8/avatar.svg"></a>
<a href="https://opencollective.com/casbin/sponsor/9/website" target="_blank"><img src="https://opencollective.com/casbin/sponsor/9/avatar.svg"></a>

## License

This project is licensed under the [Apache 2.0 license](LICENSE).

## Contact

If you have any issues or feature requests, please contact us. PR is welcomed.
- https://github.com/casbin/casbin-rs/issues
- Tencent QQ group: [546057381](//shang.qq.com/wpa/qunwpa?idkey=8ac8b91fc97ace3d383d0035f7aa06f7d670fd8e8d4837347354a31c18fac885)<|MERGE_RESOLUTION|>--- conflicted
+++ resolved
@@ -33,19 +33,6 @@
 
 1. New a Casbin enforcer with a model file and a policy file:
 
-<<<<<<< HEAD
-    ```rust
-    use casbin::prelude::*;
-    use async_std::task;
-
-    task::block_on(async {
-        let model = Model::from_file("path/to/model.conf")?;
-        let adapter = Box::new(FileAdapter::new("path/to/policy.csv"));
-
-        let e = Enforcer::new(model, adapter).await?;
-    });
-    ```
-=======
 ```rust
 
 use casbin::prelude::*;
@@ -55,10 +42,9 @@
     let model = Model::from_file("path/to/model.conf")?;
     let adapter = FileAdapter::new("path/to/policy.csv");
 
-    let e = Enforcer::new(model, adapter).await?;
+    let e = Enforcer::new(Box::new(model),Box::new(adapter)).await?;
 }
 ```
->>>>>>> ecb15f4a
 
 2. Add an enforcement hook into your code right before the access happens:
 
