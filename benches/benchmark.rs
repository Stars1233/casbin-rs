#![feature(test)]
use casbin::prelude::*;

extern crate test;

use test::Bencher;

fn await_future<F, T>(future: F) -> T
where
    F: std::future::Future<Output = T>,
{
    #[cfg(feature = "runtime-async-std")]
    {
        async_std::task::block_on(future)
    }

    #[cfg(feature = "runtime-tokio")]
    {
        tokio::runtime::Runtime::new().unwrap().block_on(future)
    }
}

// To save a new baseline to compare against run
// `cargo bench > before`
// on the master branch.
//
// Then install cargo-benchcmp
// `cargo install cargo-benchcmp --force`
//
// Then to compare your changes switch to your branch and run
// `cargo bench > after`
//
// And compare with
// cargo benchcmp before after

fn raw_enforce(r: [&str; 3]) -> bool {
    let policies = [["alice", "data1", "read"], ["bob", "data2", "write"]];
    for policy in &policies {
        if policy == &r {
            return true;
        }
    }
    return false;
}

#[bench]
fn b_benchmark_raw(b: &mut Bencher) {
    b.iter(|| {
        raw_enforce(["alice", "data1", "read"]);
    });
}

#[bench]
fn b_benchmark_basic_model(b: &mut Bencher) {
    let e = await_future(Enforcer::new(
        "examples/basic_model.conf",
        "examples/basic_policy.csv",
    ))
    .unwrap();

    b.iter(|| {
        e.enforce(("alice", "data1", "read")).unwrap();
    });
}

#[cfg(feature = "cached")]
#[bench]
fn b_benmark_cached_basic_model(b: &mut Bencher) {
    let mut e = await_future(CachedEnforcer::new(
        "examples/basic_model.conf",
        "examples/basic_policy.csv",
    ))
    .unwrap();

    b.iter(|| {
        e.enforce_mut(("alice", "data1", "read")).unwrap();
    });
}

#[bench]
fn b_benchmark_rbac_model(b: &mut Bencher) {
    let e = await_future(Enforcer::new(
        "examples/rbac_model.conf",
        "examples/rbac_policy.csv",
    ))
    .unwrap();

    b.iter(|| {
        e.enforce(("alice", "data2", "read")).unwrap();
    });
}

#[cfg(feature = "cached")]
#[bench]
fn b_benchmark_cached_rbac_model(b: &mut Bencher) {
    let mut e = await_future(CachedEnforcer::new(
        "examples/rbac_model.conf",
        "examples/rbac_policy.csv",
    ))
    .unwrap();

    b.iter(|| {
        e.enforce_mut(("alice", "data2", "read")).unwrap();
    });
}

#[bench]
fn b_benchmark_role_manager_small(b: &mut Bencher) {
    let mut e =
        await_future(Enforcer::new("examples/rbac_model.conf", ())).unwrap();

    e.enable_auto_build_role_links(false);

    // 100 roles, 10 resources.
    await_future(
        e.add_policies(
            (0..100_u64)
                .map(|i| {
                    vec![
                        format!("group{}", i),
                        format!("data{}", i / 10),
                        "read".to_owned(),
                    ]
                })
                .collect::<Vec<Vec<String>>>(),
        ),
    )
    .unwrap();

    // 1000 users.
    await_future(
        e.add_grouping_policies(
            (0..1000)
                .map(|i| vec![format!("user{}", i), format!("group{}", i / 10)])
                .collect::<Vec<Vec<String>>>(),
        ),
    )
    .unwrap();

    e.build_role_links().unwrap();

    let rm = e.get_role_manager();

    b.iter(|| {
        (0..100_u64).for_each(|i| {
            rm.write().unwrap().has_link(
                "user501",
                &format!("group{}", i),
                None,
            );
        })
    });
}

#[bench]
fn b_benchmark_rbac_model_small(b: &mut Bencher) {
    let mut e =
        await_future(Enforcer::new("examples/rbac_model.conf", ())).unwrap();

    e.enable_auto_build_role_links(false);

    // 100 roles, 10 resources.
    await_future(
        e.add_policies(
            (0..100_u64)
                .map(|i| {
                    vec![
                        format!("group{}", i),
                        format!("data{}", i / 10),
                        "read".to_owned(),
                    ]
                })
                .collect::<Vec<Vec<String>>>(),
        ),
    )
    .unwrap();

    // 1000 users.
    await_future(
        e.add_grouping_policies(
            (0..1000)
                .map(|i| vec![format!("user{}", i), format!("group{}", i / 10)])
                .collect::<Vec<Vec<String>>>(),
        ),
    )
    .unwrap();

    e.build_role_links().unwrap();

    b.iter(|| e.enforce(("user501", "data9", "read")).unwrap());
}

#[cfg(feature = "cached")]
#[bench]
fn b_benchmark_cached_rbac_model_small(b: &mut Bencher) {
    let mut e =
        await_future(CachedEnforcer::new("examples/rbac_model.conf", ()))
            .unwrap();

    e.enable_auto_build_role_links(false);

    // 100 roles, 10 resources.
    await_future(
        e.add_policies(
            (0..100_u64)
                .map(|i| {
                    vec![
                        format!("group{}", i),
                        format!("data{}", i / 10),
                        "read".to_owned(),
                    ]
                })
                .collect::<Vec<Vec<String>>>(),
        ),
    )
    .unwrap();

    // 1000 users.
    await_future(
        e.add_grouping_policies(
            (0..1000)
                .map(|i| vec![format!("user{}", i), format!("group{}", i / 10)])
                .collect::<Vec<Vec<String>>>(),
        ),
    )
    .unwrap();

    e.build_role_links().unwrap();

    b.iter(|| e.enforce_mut(("user501", "data9", "read")).unwrap());
}

#[bench]
fn b_benchmark_role_manager_medium(b: &mut Bencher) {
    let mut e =
        await_future(Enforcer::new("examples/rbac_model.conf", ())).unwrap();

    e.enable_auto_build_role_links(false);

    // 1000 roles, 100 resources.
    await_future(
        e.add_policies(
            (0..1000_u64)
                .map(|i| {
                    vec![
                        format!("group{}", i),
                        format!("data{}", i / 10),
                        "read".to_owned(),
                    ]
                })
                .collect::<Vec<Vec<String>>>(),
        ),
    )
    .unwrap();

    // 10000 users.
    await_future(
        e.add_grouping_policies(
            (0..10000)
                .map(|i| vec![format!("user{}", i), format!("group{}", i / 10)])
                .collect::<Vec<Vec<String>>>(),
        ),
    )
    .unwrap();

    e.build_role_links().unwrap();

    let rm = e.get_role_manager();

    b.iter(|| {
        (0..1000_u64).for_each(|i| {
            rm.write().unwrap().has_link(
                "user5001",
                &format!("group{}", i),
                None,
            );
        })
    });
}

#[bench]
fn b_benchmark_rbac_model_medium(b: &mut Bencher) {
    let mut e =
        await_future(Enforcer::new("examples/rbac_model.conf", ())).unwrap();

    e.enable_auto_build_role_links(false);

    // 1000 roles, 100 resources.
    await_future(
        e.add_policies(
            (0..1000_u64)
                .map(|i| {
                    vec![
                        format!("group{}", i),
                        format!("data{}", i / 10),
                        "read".to_owned(),
                    ]
                })
                .collect::<Vec<Vec<String>>>(),
        ),
    )
    .unwrap();

    // 10000 users.
    await_future(
        e.add_grouping_policies(
            (0..10000)
                .map(|i| vec![format!("user{}", i), format!("group{}", i / 10)])
                .collect::<Vec<Vec<String>>>(),
        ),
    )
    .unwrap();

    e.build_role_links().unwrap();

    b.iter(|| e.enforce(("user5001", "data15", "read")).unwrap());
}

#[cfg(feature = "cached")]
#[bench]
fn b_benchmark_cached_rbac_model_medium(b: &mut Bencher) {
    let mut e =
        await_future(CachedEnforcer::new("examples/rbac_model.conf", ()))
            .unwrap();

    e.enable_auto_build_role_links(false);

    // 1000 roles, 100 resources.
    await_future(
        e.add_policies(
            (0..1000_u64)
                .map(|i| {
                    vec![
                        format!("group{}", i),
                        format!("data{}", i / 10),
                        "read".to_owned(),
                    ]
                })
                .collect::<Vec<Vec<String>>>(),
        ),
    )
    .unwrap();

    // 10000 users.
    await_future(
        e.add_grouping_policies(
            (0..10000)
                .map(|i| vec![format!("user{}", i), format!("group{}", i / 10)])
                .collect::<Vec<Vec<String>>>(),
        ),
    )
    .unwrap();

    e.build_role_links().unwrap();

    b.iter(|| e.enforce_mut(("user5001", "data15", "read")).unwrap());
}

#[bench]
fn b_benchmark_role_manager_large(b: &mut Bencher) {
    let mut e =
        await_future(Enforcer::new("examples/rbac_model.conf", ())).unwrap();

    e.enable_auto_build_role_links(false);

    // 10000 roles, 1000 resources.
    await_future(
        e.add_policies(
            (0..10000_u64)
                .map(|i| {
                    vec![
                        format!("group{}", i),
                        format!("data{}", i / 10),
                        "read".to_owned(),
                    ]
                })
                .collect::<Vec<Vec<String>>>(),
        ),
    )
    .unwrap();

    // 100000 users.
    await_future(
        e.add_grouping_policies(
            (0..100000)
                .map(|i| vec![format!("user{}", i), format!("group{}", i / 10)])
                .collect::<Vec<Vec<String>>>(),
        ),
    )
    .unwrap();

    e.build_role_links().unwrap();

    let rm = e.get_role_manager();

    b.iter(|| {
        (0..10000_u64).for_each(|i| {
            rm.write().unwrap().has_link(
                "user50001",
                &format!("group{}", i),
                None,
            );
        })
    });
}

#[bench]
fn b_benchmark_rbac_model_large(b: &mut Bencher) {
    let mut e =
        await_future(Enforcer::new("examples/rbac_model.conf", ())).unwrap();

    e.enable_auto_build_role_links(false);

    // 10000 roles, 1000 resources.
    await_future(
        e.add_policies(
            (0..10000_u64)
                .map(|i| {
                    vec![
                        format!("group{}", i),
                        format!("data{}", i / 10),
                        "read".to_owned(),
                    ]
                })
                .collect::<Vec<Vec<String>>>(),
        ),
    )
    .unwrap();

    // 100000 users.
    await_future(
        e.add_grouping_policies(
            (0..100000)
                .map(|i| vec![format!("user{}", i), format!("group{}", i / 10)])
                .collect::<Vec<Vec<String>>>(),
        ),
    )
    .unwrap();

    e.build_role_links().unwrap();

    b.iter(|| e.enforce(("user50001", "data1500", "read")).unwrap());
}

#[cfg(feature = "cached")]
#[bench]
fn b_benchmark_cached_rbac_model_large(b: &mut Bencher) {
    let mut e =
        await_future(CachedEnforcer::new("examples/rbac_model.conf", ()))
            .unwrap();

    e.enable_auto_build_role_links(false);

    // 10000 roles, 1000 resources.
    await_future(
        e.add_policies(
            (0..10000_u64)
                .map(|i| {
                    vec![
                        format!("group{}", i),
                        format!("data{}", i / 10),
                        "read".to_owned(),
                    ]
                })
                .collect::<Vec<Vec<String>>>(),
        ),
    )
    .unwrap();

    // 100000 users.
    await_future(
        e.add_grouping_policies(
            (0..100000)
                .map(|i| vec![format!("user{}", i), format!("group{}", i / 10)])
                .collect::<Vec<Vec<String>>>(),
        ),
    )
    .unwrap();

    e.build_role_links().unwrap();

    b.iter(|| e.enforce_mut(("user50001", "data1500", "read")).unwrap());
}

#[bench]
fn b_benchmark_rbac_with_resource_roles(b: &mut Bencher) {
    let e = await_future(Enforcer::new(
        "examples/rbac_with_resource_roles_model.conf",
        "examples/rbac_with_resource_roles_policy.csv",
    ))
    .unwrap();

    b.iter(|| e.enforce(("alice", "data1", "read")).unwrap());
}

#[cfg(feature = "cached")]
#[bench]
fn b_benchmark_cached_rbac_with_resource_roles(b: &mut Bencher) {
    let mut e = await_future(CachedEnforcer::new(
        "examples/rbac_with_resource_roles_model.conf",
        "examples/rbac_with_resource_roles_policy.csv",
    ))
    .unwrap();

    b.iter(|| e.enforce_mut(("alice", "data1", "read")).unwrap());
}

#[bench]
fn b_benchmark_rbac_model_with_domains(b: &mut Bencher) {
    let e = await_future(Enforcer::new(
        "examples/rbac_with_domains_model.conf",
        "examples/rbac_with_domains_policy.csv",
    ))
    .unwrap();

    b.iter(|| e.enforce(("alice", "domain1", "data1", "read")).unwrap());
}

#[cfg(feature = "cached")]
#[bench]
fn b_benchmark_cached_rbac_model_with_domains(b: &mut Bencher) {
    let mut e = await_future(CachedEnforcer::new(
        "examples/rbac_with_domains_model.conf",
        "examples/rbac_with_domains_policy.csv",
    ))
    .unwrap();

    b.iter(|| {
        e.enforce_mut(("alice", "domain1", "data1", "read"))
            .unwrap()
    });
}

#[bench]
fn b_benchmark_abac_model(b: &mut Bencher) {
<<<<<<< HEAD
    let e =
        await_future(Enforcer::new("examples/abac_model.conf", ())).unwrap();
=======
    use serde::Serialize;

    let e =
        await_future(Enforcer::new("examples/abac_model.conf", ())).unwrap();

    #[derive(Serialize, Hash)]
    struct Book<'a> {
        owner: &'a str,
    }
>>>>>>> c88f13cb

    b.iter(|| {
        e.enforce(("alice", Book { owner: "alice" }, "read"))
            .unwrap()
    });
}

#[cfg(feature = "cached")]
#[bench]
fn b_benchmark_cached_abac_model(b: &mut Bencher) {
<<<<<<< HEAD
    let mut e =
        await_future(CachedEnforcer::new("examples/abac_model.conf", ()))
            .unwrap();
=======
    use serde::Serialize;
    let mut e =
        await_future(CachedEnforcer::new("examples/abac_model.conf", ()))
            .unwrap();

    #[derive(Serialize, Hash)]
    struct Book<'a> {
        owner: &'a str,
    }
>>>>>>> c88f13cb

    b.iter(|| {
        e.enforce_mut(("alice", Book { owner: "alice" }, "read"))
            .unwrap()
    });
}

#[bench]
fn b_benchmark_key_match(b: &mut Bencher) {
    let e = await_future(Enforcer::new(
        "examples/keymatch_model.conf",
        "examples/keymatch_policy.csv",
    ))
    .unwrap();

    b.iter(|| {
        e.enforce(("alice", "/alice_data/resource1", "GET"))
            .unwrap()
    });
}

#[cfg(feature = "cached")]
#[bench]
fn b_benchmark_cached_key_match(b: &mut Bencher) {
    let mut e = await_future(CachedEnforcer::new(
        "examples/keymatch_model.conf",
        "examples/keymatch_policy.csv",
    ))
    .unwrap();

    b.iter(|| {
        e.enforce_mut(("alice", "/alice_data/resource1", "GET"))
            .unwrap()
    });
}

#[bench]
fn b_benchmark_rbac_with_deny(b: &mut Bencher) {
    let e = await_future(Enforcer::new(
        "examples/rbac_with_deny_model.conf",
        "examples/rbac_with_deny_policy.csv",
    ))
    .unwrap();

    b.iter(|| e.enforce(("alice", "data1", "read")).unwrap());
}

#[cfg(feature = "cached")]
#[bench]
fn b_benchmark_cached_rbac_with_deny(b: &mut Bencher) {
    let mut e = await_future(CachedEnforcer::new(
        "examples/rbac_with_deny_model.conf",
        "examples/rbac_with_deny_policy.csv",
    ))
    .unwrap();

    b.iter(|| e.enforce_mut(("alice", "data1", "read")).unwrap());
}

#[bench]
fn b_benchmark_priority_model(b: &mut Bencher) {
    let e = await_future(Enforcer::new(
        "examples/priority_model.conf",
        "examples/priority_policy.csv",
    ))
    .unwrap();

    b.iter(|| e.enforce(("alice", "data1", "read")).unwrap());
}

#[cfg(feature = "cached")]
#[bench]
fn b_benchmark_cached_priority_model(b: &mut Bencher) {
    let mut e = await_future(CachedEnforcer::new(
        "examples/priority_model.conf",
        "examples/priority_policy.csv",
    ))
    .unwrap();

    b.iter(|| e.enforce_mut(("alice", "data1", "read")).unwrap());
}<|MERGE_RESOLUTION|>--- conflicted
+++ resolved
@@ -533,10 +533,6 @@
 
 #[bench]
 fn b_benchmark_abac_model(b: &mut Bencher) {
-<<<<<<< HEAD
-    let e =
-        await_future(Enforcer::new("examples/abac_model.conf", ())).unwrap();
-=======
     use serde::Serialize;
 
     let e =
@@ -546,7 +542,6 @@
     struct Book<'a> {
         owner: &'a str,
     }
->>>>>>> c88f13cb
 
     b.iter(|| {
         e.enforce(("alice", Book { owner: "alice" }, "read"))
@@ -557,11 +552,6 @@
 #[cfg(feature = "cached")]
 #[bench]
 fn b_benchmark_cached_abac_model(b: &mut Bencher) {
-<<<<<<< HEAD
-    let mut e =
-        await_future(CachedEnforcer::new("examples/abac_model.conf", ()))
-            .unwrap();
-=======
     use serde::Serialize;
     let mut e =
         await_future(CachedEnforcer::new("examples/abac_model.conf", ()))
@@ -571,7 +561,6 @@
     struct Book<'a> {
         owner: &'a str,
     }
->>>>>>> c88f13cb
 
     b.iter(|| {
         e.enforce_mut(("alice", Book { owner: "alice" }, "read"))
